#!/usr/bin/env python
# -*- coding: utf-8 -*-
#from __future__ import unicode_literals
"""Generate a model capable of detecting subject-verb agreement errors"""
print("loading libraries...")
import json
import numpy as np
import os
import requests
<<<<<<< HEAD
import tensorflow as tf
from tflearn.data_utils import to_categorical
import tflearn
=======
#import textacy
import tensorflow as tf
from tflearn.data_utils import to_categorical
#from test_sents import sentences as ts
import tflearn
#from sva_rule_based import check_agreement
>>>>>>> 6b36ded4


METHOD = 'ML_ONLY'
#METHOD = 'COMBINED' 
#METHOD = 'RULE_BASED' 

# Constants

VECTORIZE_API = os.environ.get('VECTORIZE_API_URI', 'http://localhost:10200')

# TODO: move this into a shared module -- it's shared accross build, eval, and
# others maybe.
def inflate(deflated_vector):
    """Given a defalated vector, inflate it into a np array and return it"""
    dv = json.loads(deflated_vector)
    #result = np.zeros(dv['reductions']) # some claim vector length 5555, others
    #5530. this could have occurred doing remote computations? or something.
    # anyhow, we will use 5555.  Let's just hard code it.  Gosh darnit.
    result = np.zeros(93540) # some claim vector length 5555, others
    for n in dv['indices']:
        result[int(n)] = dv['indices'][n]
    #print("Inflated vector. Length", len(result))
    return result[:93540]

def text_to_vector(sent_str):
    """Given a string, get it's defalted vector, inflate it, then return the
    inflated vector"""
    r = requests.get("{}/sva/vector".format(VECTORIZE_API), params={'s':sent_str})
    return inflate(r.text)

# Building TF Model #######################################################

print("Setting up tensorflow...")
vector_len = 93540 # TODO: this probably really should not be hardcoded
def build_model():
    # This resets all parameters and variables, leave this here
    tf.reset_default_graph()
    
    #### Your code ####
    net = tflearn.input_data([None, 93540])                          # Input
    net = tflearn.fully_connected(net, 200, activation='ReLU')      # Hidden
    net = tflearn.fully_connected(net, 25, activation='ReLU')      # Hidden
    net = tflearn.fully_connected(net, 2, activation='softmax')   # Output
    net = tflearn.regression(net, optimizer='sgd', learning_rate=0.1, loss='categorical_crossentropy')
    model = tflearn.DNN(net)

    return model




print("Building TF model...")
model = build_model()

# Loading TF Model #####################################################
print("Loading TF model...")
model.load('../../../models/james_sva/james_subject_verb_agreement_model.tfl')

# Testing ##############################################################
print('Running tests against your model...')
# TODO: text_to_vector not currently included so tests can't run
def test_sentence(sentence, ans):
    """Returns true if correct"""
    correct = False


    # see number of verb phrases
    #pattern = r'<VERB>?<ADV>*<VERB>+'
    #doc = textacy.Doc(sentence, lang='en_core_web_lg')
    #vps = textacy.extract.pos_regex_matches(doc, pattern)

    #if len([x for x in vps]) < 2:
    #if (METHOD == 'COMBINED' and len([x for x in vps]) < 2) or METHOD == 'RULE_BASED':
    #    print("Simple sentence, using rule based checker")
    #    return ans != check_agreement(sentence)
    
    # Use ML on more complex sentences

    positive_prob = model.predict([text_to_vector(sentence)])[0][1]
    print('---{}---'.format(sentence))
    print('Does this sentence have a subject-verb agreement error?\n {}'.format(sentence))
    print('P(positive) = {:.3f} :'.format(positive_prob),
          'Yes' if positive_prob > 0.5 else 'No')
    correct = (positive_prob > 0.5) == ans
    print("Is correct?", correct)
    print('-------------------------------------------')
    return correct


while True:
    s = input('sent: ')
    print('Calculating...')
    positive_prob = model.predict([text_to_vector(s)])[0][1]
    print(positive_prob)
    if positive_prob > .6:
        print('Incorrect')
    else:
        print('Correct')
<<<<<<< HEAD
=======


print('done. 🎉')
>>>>>>> 6b36ded4
<|MERGE_RESOLUTION|>--- conflicted
+++ resolved
@@ -7,18 +7,9 @@
 import numpy as np
 import os
 import requests
-<<<<<<< HEAD
 import tensorflow as tf
 from tflearn.data_utils import to_categorical
 import tflearn
-=======
-#import textacy
-import tensorflow as tf
-from tflearn.data_utils import to_categorical
-#from test_sents import sentences as ts
-import tflearn
-#from sva_rule_based import check_agreement
->>>>>>> 6b36ded4
 
 
 METHOD = 'ML_ONLY'
@@ -117,9 +108,6 @@
         print('Incorrect')
     else:
         print('Correct')
-<<<<<<< HEAD
-=======
 
 
-print('done. 🎉')
->>>>>>> 6b36ded4
+print('done. 🎉')